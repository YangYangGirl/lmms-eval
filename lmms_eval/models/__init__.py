import importlib
import os
import sys

import hf_transfer
from loguru import logger
<<<<<<< HEAD
=======
import sys
import hf_transfer
>>>>>>> 7adbd696

os.environ["HF_HUB_ENABLE_HF_TRANSFER"] = "1"

logger.remove()
logger.add(sys.stdout, level="WARNING")

AVAILABLE_MODELS = {
    "batch_gpt4": "BatchGPT4",
    "claude": "Claude",
    "from_log": "FromLog",
    "fuyu": "Fuyu",
    "gemini_api": "GeminiAPI",
    "gpt4v": "GPT4V",
    "idefics2": "Idefics2",
    "instructblip": "InstructBLIP",
    "internvl": "InternVLChat",
    "internvl2": "InternVL2",
    "llama_vid": "LLaMAVid",
    "llava": "Llava",
    "llava_hf": "LlavaHf",
    "llava_onevision": "Llava_OneVision",
    "llava_sglang": "LlavaSglang",
    "llava_vid": "LlavaVid",
    "longva": "LongVA",
<<<<<<< HEAD
=======
    "mantis": "Mantis",
>>>>>>> 7adbd696
    "minicpm_v": "MiniCPM_V",
    "mplug_owl_video": "mplug_Owl",
    "phi3v": "Phi3v",
    "qwen_vl": "Qwen_VL",
    "qwen_vl_api": "Qwen_VL_API",
    "reka": "Reka",
    "srt_api": "SRT_API",
    "tinyllava": "TinyLlava",
    "videoChatGPT": "VideoChatGPT",
    "video_llava": "VideoLLaVA",
    "vila": "VILA",
    "xcomposer2_4KHD": "XComposer2_4KHD",
    "xcomposer2d5": "XComposer2D5",
}


def get_model(model_name):
    if model_name not in AVAILABLE_MODELS:
        raise ValueError(f"Model {model_name} not found in available models.")

    model_class = AVAILABLE_MODELS[model_name]
    try:
<<<<<<< HEAD
        module = __import__(f"lmms_eval.models.{model_name}", fromlist=[model_class])
        return getattr(module, model_class)
    except Exception as e:
        logger.error(f"Failed to import {model_class} from {model_name}: {e}")
        raise

=======
        exec(f"from .{model_name} import {model_class}")
    except Exception as e:
        logger.debug(f"Failed to import {model_class} from {model_name}: {e}")
>>>>>>> 7adbd696

if os.environ.get("LMMS_EVAL_PLUGINS", None):
    # Allow specifying other packages to import models from
    for plugin in os.environ["LMMS_EVAL_PLUGINS"].split(","):
        m = importlib.import_module(f"{plugin}.models")
        for model_name, model_class in getattr(m, "AVAILABLE_MODELS").items():
            try:
                exec(f"from {plugin}.models.{model_name} import {model_class}")
            except ImportError as e:
                logger.debug(f"Failed to import {model_class} from {model_name}: {e}")<|MERGE_RESOLUTION|>--- conflicted
+++ resolved
@@ -4,11 +4,6 @@
 
 import hf_transfer
 from loguru import logger
-<<<<<<< HEAD
-=======
-import sys
-import hf_transfer
->>>>>>> 7adbd696
 
 os.environ["HF_HUB_ENABLE_HF_TRANSFER"] = "1"
 
@@ -33,10 +28,7 @@
     "llava_sglang": "LlavaSglang",
     "llava_vid": "LlavaVid",
     "longva": "LongVA",
-<<<<<<< HEAD
-=======
     "mantis": "Mantis",
->>>>>>> 7adbd696
     "minicpm_v": "MiniCPM_V",
     "mplug_owl_video": "mplug_Owl",
     "phi3v": "Phi3v",
@@ -59,18 +51,12 @@
 
     model_class = AVAILABLE_MODELS[model_name]
     try:
-<<<<<<< HEAD
         module = __import__(f"lmms_eval.models.{model_name}", fromlist=[model_class])
         return getattr(module, model_class)
     except Exception as e:
         logger.error(f"Failed to import {model_class} from {model_name}: {e}")
         raise
 
-=======
-        exec(f"from .{model_name} import {model_class}")
-    except Exception as e:
-        logger.debug(f"Failed to import {model_class} from {model_name}: {e}")
->>>>>>> 7adbd696
 
 if os.environ.get("LMMS_EVAL_PLUGINS", None):
     # Allow specifying other packages to import models from
