--- conflicted
+++ resolved
@@ -165,11 +165,6 @@
     # reset logger
     eval_logger.remove()
     eval_logger.add(sys.stdout, colorize=True, level=args.verbosity)
-<<<<<<< HEAD
-    # eval_logger.add(sys.stderr, level=args.verbosity)
-=======
-    eval_logger.add(sys.stderr, level=args.verbosity)
->>>>>>> a5c18692
     eval_logger.info(f"Verbosity set to {args.verbosity}")
     os.environ["TOKENIZERS_PARALLELISM"] = "false"
 
