# User Guide
This document details the interface exposed by `lmms_eval` and provides details on what flags are available to users.

## Command-line Interface


Equivalently, running the library can be done via the `lmms_eval` entrypoint at the command line.

This mode supports a number of command-line arguments, the details of which can be also be seen via running with `-h` or `--help`:

- `--model` : Selects which model type or provider is evaluated. Must be a string corresponding to the name of the model type/provider being used. See [the main README](https://github.com/EleutherAI/lm-evaluation-harness/tree/main#model-apis-and-inference-servers) for a full list of enabled model names and supported libraries or APIs.

* `--model_args` : Controls parameters passed to the model constructor. Accepts a string containing comma-separated keyword arguments to the model class of the format `"arg1=val1,arg2=val2,..."`, such as, for example `--model_args pretrained=liuhaotian/llava-v1.5-7b,batch_size=1`. For a full list of what keyword arguments, see the initialization of the corresponding model class in `lmms_eval/models/`.

* `--tasks` : Determines which tasks or task groups are evaluated. Accepts a comma-separated list of task names or task group names. Must be solely comprised of valid tasks/groups. You can use `--tasks list` to see all the available tasks. If you add your own tasks but not shown on the list, you can try to set `--verbosity=DEBUG` to view the error message. You can also use `--tasks list_with_num` to check every tasks and the number of question each task contains. However, `list_with_num` will download all the available datasets and may require lots of memory and time.

- `--num_fewshot` : Sets the number of few-shot examples to place in context. Must be an integer.

- `--gen_kwargs` : takes an arg string in same format as `--model_args` and creates a dictionary of keyword arguments. These will be passed to the models for all called `generate_until` (free-form or greedy generation task) tasks, to set options such as the sampling temperature or `top_p` / `top_k`. For a list of what args are supported for each model type, reference the respective library's documentation (for example, the documentation for `transformers.AutoModelForCausalLM.generate()`.) These kwargs will be applied to all `generate_until` tasks called--we do not currently support unique gen_kwargs or batch_size values per task in a single run of the library. To control these on a per-task level, set them in that task's YAML file.

- `--batch_size` : Sets the batch size used for evaluation. Can be a positive integer or `"auto"` to automatically select the largest batch size that will fit in memory, speeding up evaluation. One can pass `--batch_size auto:N` to re-select the maximum batch size `N` times during evaluation. This can help accelerate evaluation further, since `lm-eval` sorts documents in descending order of context length.

- `--max_batch_size` : Sets the maximum batch size to try to fit in memory, if `--batch_size auto` is passed.

- `--device` : Sets which device to place the model onto. Must be a string, for example, `"cuda", "cuda:0", "cpu", "mps"`. Defaults to "cuda", and can be ignored if running multi-GPU or running a non-local model type.

- `--output_path` : A string of the form `dir/file.jsonl` or `dir/`. Provides a path where high-level results will be saved, either into the file named or into the directory named. If `--log_samples` is passed as well, then per-document outputs and metrics will be saved into the directory as well.

- `--log_samples` : If this flag is passed, then the model's outputs, and the text fed into the model, will be saved at per-document granularity. Must be used with `--output_path`.

- `--limit` : Accepts an integer, or a float between 0.0 and 1.0 . If passed, will limit the number of documents to evaluate to the first X documents (if an integer) per task or first X% of documents per task. Useful for debugging, especially on costly API models.

- `--use_cache` : Should be a path where a sqlite db file can be written to. Takes a string of format `/path/to/sqlite_cache_` in order to create a cache db at `/path/to/sqlite_cache_rank{i}.db` for each process (0-NUM_GPUS). This allows results of prior runs to be cached, so that there is no need to re-run results in order to re-score or re-run a given (model, task) pair again.

- `--cache_requests` : Can be "true", "refresh", or "delete". "true" means that the cache should be used. "refresh" means that you wish to regenerate the cache, which you should run if you change your dataset configuration for a given task. "delete" will delete the cache. Cached files are stored under lm_eval/cache/.cache unless you specify a different path via the environment variable: `LM_HARNESS_CACHE_PATH`. e.g. `LM_HARNESS_CACHE_PATH=~/Documents/cache_for_lm_harness`.

- `--check_integrity` : If this flag is used, the library tests for each task selected are run to confirm task integrity.

- `--write_out` : Used for diagnostic purposes to observe the format of task documents passed to a model. If this flag is used, then prints the prompt and gold target string for the first document of each task.

- `--show_config` : If used, prints the full `lm_eval.api.task.TaskConfig` contents (non-default settings the task YAML file) for each task which was run, at the completion of an evaluation. Useful for when one is modifying a task's configuration YAML locally to transmit the exact configurations used for debugging or for reproducibility purposes.

- `--include_path` : Accepts a path to a folder. If passed, then all YAML files containing `lm-eval` compatible task configurations will be added to the task registry as available tasks. Used for when one is writing config files for their own task in a folder other than `lm_eval/tasks/`.

- `--system_instruction`: Specifies a system instruction string to prepend to the prompt.

- `--apply_chat_template` : This flag specifies whether to apply a chat template to the prompt. It can be used in the following ways:
	- `--apply_chat_template` : When used without an argument, applies the only available chat template to the prompt. For Hugging Face models, if no dedicated chat template exists, the default chat template will be applied.
	- `--apply_chat_template template_name` : If the model has multiple chat templates, apply the specified template to the prompt.

    For Hugging Face models, the default chat template can be found in the [`default_chat_template`](https://github.com/huggingface/transformers/blob/fc35907f95459d7a6c5281dfadd680b6f7b620e3/src/transformers/tokenization_utils_base.py#L1912) property of the Transformers Tokenizer.

- `--fewshot_as_multiturn` : If this flag is on, the Fewshot examples are treated as a multi-turn conversation. Questions are provided as user content and answers are provided as assistant responses. Requires `--num_fewshot` to be set to be greater than 0, and `--apply_chat_template` to be on.

- `--predict_only`: Generates the model outputs without computing metrics. Use with `--log_samples` to retrieve decoded results.

* `--seed`: Set seed for python's random, numpy and torch.  Accepts a comma-separated list of 3 values for python's random, numpy, and torch seeds, respectively, or a single integer to set the same seed for all three.  The values are either an integer or 'None' to not set the seed. Default is `0,1234,1234` (for backward compatibility).  E.g. `--seed 0,None,8` sets `random.seed(0)` and `torch.manual_seed(8)`. Here numpy's seed is not set since the second value is `None`.  E.g, `--seed 42` sets all three seeds to 42.

* `--wandb_args`:  Tracks logging to Weights and Biases for evaluation runs and includes args passed to `wandb.init`, such as `project` and `job_type`. Full list [here](https://docs.wandb.ai/ref/python/init). e.g., ```--wandb_args project=test-project,name=test-run```

* `--hf_hub_log_args` : Logs evaluation results to Hugging Face Hub. Accepts a string with the arguments separated by commas. Available arguments:
    * `hub_results_org` - organization name on Hugging Face Hub, e.g., `EleutherAI`. If not provided, the results will be pushed to the owner of the Hugging Face token,
    * `hub_repo_name` - repository name on Hugging Face Hub (deprecated, `details_repo_name` and `results_repo_name` should be used instead), e.g., `lm-eval-results`,
    * `details_repo_name` - repository name on Hugging Face Hub to store details, e.g., `lm-eval-results`,
    * `results_repo_name` - repository name on Hugging Face Hub to store results, e.g., `lm-eval-results`,
    * `push_results_to_hub` - whether to push results to Hugging Face Hub, can be `True` or `False`,
    * `push_samples_to_hub` - whether to push samples results to Hugging Face Hub, can be `True` or `False`. Requires `--log_samples` to be set,
    * `public_repo` - whether the repository is public, can be `True` or `False`,
    * `leaderboard_url` - URL to the leaderboard, e.g., `https://huggingface.co/spaces/HuggingFaceH4/open_llm_leaderboard`.
    * `point_of_contact` - Point of contact for the results dataset, e.g., `yourname@example.com`.
    * `gated` - whether to gate the details dataset, can be `True` or `False`.

## External Library Usage

We also support using the library's external API for use within model training loops or other scripts.

`lmms_eval` supplies two functions for external import and use: `lmms_eval.evaluate()` and `lmms_eval.simple_evaluate()`.

`simple_evaluate()` can be used by simply creating an `lmms_eval.api.model.LM` subclass that implements the methods described in the [Model Guide](https://github.com/EleutherAI/lm-evaluation-harness/tree/main/docs/model_guide.md), and wrapping your custom model in that class as follows:

```python
import lmms_eval
...

my_model = initialize_my_model() # create your model (could be running finetuning with some custom modeling code)
...
# instantiate an LM subclass that takes your initialized model and can run
# - `Your_LM.loglikelihood()`
# - `Your_LM.loglikelihood_rolling()`
# - `Your_LM.generate_until()`
lm_obj = Your_LM(model=my_model, batch_size=16)

# indexes all tasks from the `lm_eval/tasks` subdirectory.
# Alternatively, you can set `TaskManager(include_path="path/to/my/custom/task/configs")`
# to include a set of tasks in a separate directory.
task_manager = lm_eval.tasks.TaskManager()

# Setting `task_manager` to the one above is optional and should generally be done
# if you want to include tasks from paths other than ones in `lm_eval/tasks`.
# `simple_evaluate` will instantiate its own task_manager if it is set to None here.
results = lm_eval.simple_evaluate( # call simple_evaluate
    model=lm_obj,
    tasks=["taskname1", "taskname2"],
    num_fewshot=0,
    task_manager=task_manager,
    ...
)
```

See the `simple_evaluate()` and `evaluate()` functions in [lmms_eval/evaluator.py](../lmms_eval/evaluator.py#:~:text=simple_evaluate) for a full description of all arguments available. All keyword arguments to simple_evaluate share the same role as the command-line flags described previously.

Additionally, the `evaluate()` function offers the core evaluation functionality provided by the library, but without some of the special handling and simplification + abstraction provided by `simple_evaluate()`.

As a brief example usage of `evaluate()`:

```python
import lm_eval

# suppose you've defined a custom lm_eval.api.Task subclass in your own external codebase
from my_tasks import MyTask1
...

# create your model (could be running finetuning with some custom modeling code)
my_model = initialize_my_model()
...

# instantiate an LM subclass that takes your initialized model and can run
# - `Your_LM.loglikelihood()`
# - `Your_LM.loglikelihood_rolling()`
# - `Your_LM.generate_until()`
lm_obj = Your_LM(model=my_model, batch_size=16)

# optional: the task_manager indexes tasks including ones
# specified by the user through `include_path`.
task_manager = lm_eval.tasks.TaskManager(
    include_path="/path/to/custom/yaml"
    )

# To get a task dict for `evaluate`
task_dict = lm_eval.tasks.get_task_dict(
    [
        "mmlu", # A stock task
        "my_custom_task", # A custom task
        {
            "task": ..., # A dict that configures a task
            "doc_to_text": ...,
            },
        MyTask1 # A task object from `lm_eval.task.Task`
        ],
    task_manager # A task manager that allows lm_eval to
                 # load the task during evaluation.
                 # If none is provided, `get_task_dict`
                 # will instantiate one itself, but this
                 # only includes the stock tasks so users
                 # will need to set this if including
                 # custom paths is required.
    )

results = evaluate(
    lm=lm_obj,
    task_dict=task_dict,
    ...
)
```

## Usage with SRT API

> install sglang

```bash
git clone https://github.com/EvolvingLMMs-Lab/sglang.git
cd sglang;
git checkout dev/onevision;
pip install -e "python[srt]"
```

> run sglang backend service with the following command

```bash
# backend service
python -m sglang.launch_server --model-path "\path\to\onevision" --tokenizer-path lmms-lab/llavanext-qwen-siglip-tokenizer --port=30000 --host=127.0.0.1 --tp-size=8 --chat-template=chatml-llava

# launch lmms-eval srt_api model
python -m accelerate.commands.launch --main_process_port=12580 --num_processes=1 lmms_eval --model=srt_api --model_args=modality=image,host=127.0.0.1,port=30000 --tasks=ai2d --batch_size=1 --log_samples --log_samples_suffix=debug --output_path=./logs/ --verbosity=DEBUG
```

You may need to install some dependencies for the above command to work (if you encounter some errors).

```bash
pip install httpx==0.23.3
pip install protobuf==3.20
pip install flashinfer -i https://flashinfer.ai/whl/cu121/torch2.3/
```

<<<<<<< HEAD
=======
* `--limit` : Accepts an integer, or a float between 0.0 and 1.0 . If passed, will limit the number of documents to evaluate to the first X documents (if an integer) per task or first X% of documents per task. Useful for debugging, especially on costly API models.

## Usage with SRT API

> install sglang

```bash
git clone https://github.com/sgl-project/sglang.git
# Current version is tested on #1222
cd sglang;
pip install -e "python[srt]"

# Install FlashInfer CUDA kernels
pip install flashinfer -i https://flashinfer.ai/whl/cu121/torch2.4/
```

> run sglang backend service with the following command

```bash
# After update, there is no need to use an extra command to setup backend server
# the server will be initialized in the init process

# launch lmms-eval srt_api model
CKPT_PATH=$1
TASK=$2
MODALITY=$3
TP_SIZE=$4
echo $TASK
TASK_SUFFIX="${TASK//,/_}"
echo $TASK_SUFFIX

python3 -m lmms_eval \
    --model srt_api \
    --model_args modality=$MODALITY,model_version=$CKPT_PATH,tp=$TP_SIZE,host=127.0.0.1,port=30000,timeout=600 \
    --tasks $TASK \
    --batch_size 1 \
    --log_samples \
    --log_samples_suffix $TASK_SUFFIX \
    --output_path ./logs/
```

You may need to install some dependencies for the above command to work (if you encounter some errors).

```bash
pip install httpx==0.23.3
pip install protobuf==3.20
```

>>>>>>> 7adbd696
<|MERGE_RESOLUTION|>--- conflicted
+++ resolved
@@ -192,9 +192,6 @@
 pip install flashinfer -i https://flashinfer.ai/whl/cu121/torch2.3/
 ```
 
-<<<<<<< HEAD
-=======
-* `--limit` : Accepts an integer, or a float between 0.0 and 1.0 . If passed, will limit the number of documents to evaluate to the first X documents (if an integer) per task or first X% of documents per task. Useful for debugging, especially on costly API models.
 
 ## Usage with SRT API
 
@@ -242,4 +239,3 @@
 pip install protobuf==3.20
 ```
 
->>>>>>> 7adbd696
